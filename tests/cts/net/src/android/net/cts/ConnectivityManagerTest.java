--- conflicted
+++ resolved
@@ -16,25 +16,19 @@
 
 package android.net.cts;
 
-<<<<<<< HEAD
-import android.app.PendingIntent;
-=======
 import static android.net.NetworkCapabilities.NET_CAPABILITY_IMS;
 import static android.net.NetworkCapabilities.NET_CAPABILITY_INTERNET;
 
->>>>>>> 3e4042eb
+import android.app.PendingIntent;
 import android.content.BroadcastReceiver;
 import android.content.Context;
 import android.content.Intent;
 import android.content.IntentFilter;
 import android.content.pm.PackageManager;
 import android.net.ConnectivityManager;
-<<<<<<< HEAD
+import android.net.ConnectivityManager.NetworkCallback;
 import android.net.Network;
 import android.net.NetworkCapabilities;
-=======
-import android.net.ConnectivityManager.NetworkCallback;
->>>>>>> 3e4042eb
 import android.net.NetworkConfig;
 import android.net.NetworkInfo;
 import android.net.NetworkInfo.DetailedState;
@@ -461,7 +455,6 @@
         }
     }
 
-<<<<<<< HEAD
     /**
      * Callback used in testRegisterNetworkCallback that allows caller to block on
      * {@code onAvailable}.
@@ -476,7 +469,9 @@
         @Override
         public void onAvailable(Network network) {
             mAvailableLatch.countDown();
-=======
+        }
+    }
+
     /** Verify restricted networks cannot be requested. */
     public void testRestrictedNetworks() {
         // Verify we can request unrestricted networks:
@@ -493,7 +488,6 @@
             fail("No exception thrown when restricted network requested.");
         } catch (SecurityException e) {
             // Expected.
->>>>>>> 3e4042eb
         }
     }
 }