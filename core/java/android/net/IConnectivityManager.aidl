--- conflicted
+++ resolved
@@ -149,14 +149,11 @@
 
     String getMobileRedirectedProvisioningUrl();
 
-<<<<<<< HEAD
     LinkInfo getLinkInfo(int networkType);
 
     LinkInfo getActiveLinkInfo();
 
     LinkInfo[] getAllLinkInfo();
 
-=======
     void setProvisioningNotificationVisible(boolean visible, int networkType, in String extraInfo, in String url);
->>>>>>> a37f06d7
 }